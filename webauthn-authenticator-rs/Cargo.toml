[package]
name = "webauthn-authenticator-rs"
version = "0.4.8"
authors = ["William Brown <william@blackhats.net.au>"]
edition = "2021"
license = "MPL-2.0"
description = "Webauthn Authenticator Client Library"
# documentation = "https://docs.rs/kanidm/latest/kanidm/"
repository = "https://github.com/kanidm/webauthn-rs"

[features]
nfc_raw_transmit = ["nfc"]
u2fhid = ["authenticator"]
nfc = ["pcsc"]
usb = ["hidapi"]
win10 = ["windows"]

default = []

[package.metadata.docs.rs]
all-features = true

[dependencies]
base64urlsafedata = { version = "0.1", path = "../base64urlsafedata" }
<<<<<<< HEAD
webauthn-rs-proto = { version = "0.4.7", path = "../webauthn-rs-proto" }
webauthn-rs-core = { path = "../webauthn-rs-core" }
=======
webauthn-rs-proto = { version = "0.4.8", path = "../webauthn-rs-proto" }
>>>>>>> a73d1ca0

tracing = "0.1"
url = "2"
uuid = "1"
serde_json = "1.0"
nom = "7.1"
serde_cbor = { version = "0.12.0-dev", package = "serde_cbor_2" }
openssl = "0.10"
rpassword = "5.0"

# authenticator = { path = "../../../authenticator-rs", optional = true, default-features = false, features = ["crypto_openssl"], package = "authenticator-ctap2-2021" }
authenticator = { version = "0.3.2-dev.1", optional = true, default-features = false, features = ["crypto_openssl"], package = "authenticator-ctap2-2021" }

pcsc = { git = "https://github.com/bluetech/pcsc-rust.git", rev = "13e24649be96989cdffb7e73ca3a994b9534ddff", optional = true }
hidapi = { version = "1.4.2", optional = true }
windows = { version = "0.41.0", optional = true, features = ["Win32_Graphics_Gdi", "Win32_Networking_WindowsWebServices", "Win32_Foundation", "Win32_UI_WindowsAndMessaging", "Win32_System_LibraryLoader", "Win32_Graphics_Dwm" ] }
serde = { version = "1.0", features = ["derive"] }
bitflags = "1.3.2"
unicode-normalization = "0.1.22"
num-traits = "0.2"
num-derive = "0.3"
async-trait = "0.1.58"
futures = "0.3.25"

[dev-dependencies]
tracing-subscriber = { version = "0.3", features = ["env-filter", "std", "fmt"] }
base64 = "0.13"
clap = { version = "^3.2", features = ["derive", "env"] }<|MERGE_RESOLUTION|>--- conflicted
+++ resolved
@@ -22,12 +22,8 @@
 
 [dependencies]
 base64urlsafedata = { version = "0.1", path = "../base64urlsafedata" }
-<<<<<<< HEAD
-webauthn-rs-proto = { version = "0.4.7", path = "../webauthn-rs-proto" }
+webauthn-rs-proto = { version = "0.4.8", path = "../webauthn-rs-proto" }
 webauthn-rs-core = { path = "../webauthn-rs-core" }
-=======
-webauthn-rs-proto = { version = "0.4.8", path = "../webauthn-rs-proto" }
->>>>>>> a73d1ca0
 
 tracing = "0.1"
 url = "2"
