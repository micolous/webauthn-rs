--- conflicted
+++ resolved
@@ -186,18 +186,6 @@
     }
 }
 
-<<<<<<< HEAD
-/// Starts a connection with a caBLE authenticator (mobile device).
-/// 
-/// This uses a QR code and Bluetooth Low Energy to exchange some key material,
-/// and then establishes an encrypted channel over Websockets with a third-party
-/// broker (selected by the authenticator), which is used to pass ordinary
-/// CTAP 2.0 messages.
-/// 
-/// The tunnel can only be used for _one_ transaction, either `MakeCredential`
-/// or `GetAssertion`, and then the mobile device hangs up.
-pub async fn connect_cable_authenticator<'a, U: UiCallback + 'a>(request_type: CableRequestType, ui_callback: &'a U) -> Result<CtapAuthenticator<'a, Tunnel, U>, WebauthnCError> {
-=======
 /// Establishes a connection to a caBLE authenticator using QR codes, Bluetooth
 /// Low Energy and a Websocket tunnel.
 /// 
@@ -213,7 +201,6 @@
     // TODO: it may be better to return a caBLE-specific authenticator object,
     // rather than CtapAuthenticator, because the device will close the
     // Websocket connection as soon as we've sent a single command.
->>>>>>> e09c0c8e
     trace!("Creating discovery QR code...");
     let disco = Discovery::new(request_type)?;
     let handshake = disco.make_handshake()?;
